from ideal_module import *
import impl.dicom_functions as dcm
import time
import sys

def get_user_input():
    global user_stop
    signal = input('Type stop to stop simulation')
    if signal == 'stop':
        user_stop = True
        
if __name__ == '__main__':
    
    # initialize system configuration object:
    sysconfig = initialize_sysconfig(filepath='',username='',debug=True)
    prefix="\n * "
    phantom = None #'air_box'
    # initialize simulation
<<<<<<< HEAD

    rp = '/var/data/IDEAL/io/IDEAL_ro/Commissioning/IR2Hc/1_IRPDs/120/RP1.2.752.243.1.1.20201014092550939.3300.30673.dcm'
    mc_simulation = ideal_simulation('montecarlo', rp, n_particles = 1000, n_cores = 48, phantom = phantom)

=======
    #rp = '/home/aresch/Data/09_ClinicalPatients/10_tagman/Pat_c3/bs1/RP1.2.752.243.1.1.20230503083217300.1066.37543.dcm'
    rp = '/home/ideal/0_Data/02_ref_RTPlans/IR2HBLc/05_FrameFactor/ISD50cm_RS/200.0MeV/OF_F1_corrected/OF_F1_corrected_tagman.dcm'
>>>>>>> 91861f7f
    
    # test dicom conformity
    ok_rp, mk = dcm.check_RP(rp)
    print(mk)
    #exit()
    
    #mc_simulation = ideal_simulation('fava', rp, uncertainty = 7, n_cores = 24, condor_memory = 9000)
    mc_simulation = ideal_simulation('fava', rp, n_particles=50000)#, phantom = 'semiflex_hbl_isd0')
    
    # plan specific queries
    roi_names = mc_simulation.get_plan_roi_names()
    print("ROI names in {}:{}{}".format(rp,prefix,prefix.join(roi_names)))
    
    beam_names = mc_simulation.get_plan_beam_names()
    print("Beam names in {}:{}{}".format(rp,prefix,prefix.join(beam_names)))
    
    nx,ny,nz = mc_simulation.get_plan_nvoxels()
    sx,sy,sz = mc_simulation.get_plan_resolution()
    print("nvoxels for {0}:\n{1} {2} {3} (this corresponds to dose grid voxel sizes of {4:.2f} {5:.2f} {6:.2f} mm)".format(rp,nx,ny,nz,sx,sy,sz))    
    
    # start simulation
    mc_simulation.start_simulation()

    # check stopping criteria
    mc_simulation.start_job_control_daemon()

       
    '''
    # periodically check accuracy
    stop = False
    save_curdir=os.path.realpath(os.curdir)
    t0 = None
    os.chdir(mc_simulation.cfg.workdir)
    global user_stop
    user_stop = False
    while not stop or not user_stop:
        time.sleep(150)
        if t0 is None:
            t0 = datetime.fromtimestamp(os.stat('tmp').st_ctime)
            print(f"starting the clock at t0={t0}")
        sim_time_minutes = (datetime.now()-t0).total_seconds()/60.
        # check accuracy    
        complete, stats = mc_simulation.check_accuracy(sim_time_minutes,input_stop=user_stop)
        threading.Thread(target = get_user_input).start()
        stop = complete
        print("user wants to exit simulation " + str(user_stop))
        print(stats)

    os.chdir(save_curdir)
    '''        
    # plan independent queries (ideal queries)
    # version
    print(get_version())
    
    # phantoms
    phantoms = list_available_phantoms()
    print("available phantoms: {}{}".format(prefix,prefix.join(phantoms)))
    
    # override materials
    override_materials = list_available_override_materials()
    print("available override materials: {}{}".format(prefix,prefix.join(override_materials)))
    
    # ct protocols
    protocols = get_ct_protocols()
    print("available CT protocols: {}{}".format(prefix,prefix.join(protocols)))

    # beamlines
    blmap = list_available_beamline_names()
    for beamline,plist in blmap.items():
        print("Beamline/TreatmentMachine {} has a beam model for radiation type(s) '{}'".format(beamline,"' and '".join(plist)))<|MERGE_RESOLUTION|>--- conflicted
+++ resolved
@@ -16,15 +16,8 @@
     prefix="\n * "
     phantom = None #'air_box'
     # initialize simulation
-<<<<<<< HEAD
 
     rp = '/var/data/IDEAL/io/IDEAL_ro/Commissioning/IR2Hc/1_IRPDs/120/RP1.2.752.243.1.1.20201014092550939.3300.30673.dcm'
-    mc_simulation = ideal_simulation('montecarlo', rp, n_particles = 1000, n_cores = 48, phantom = phantom)
-
-=======
-    #rp = '/home/aresch/Data/09_ClinicalPatients/10_tagman/Pat_c3/bs1/RP1.2.752.243.1.1.20230503083217300.1066.37543.dcm'
-    rp = '/home/ideal/0_Data/02_ref_RTPlans/IR2HBLc/05_FrameFactor/ISD50cm_RS/200.0MeV/OF_F1_corrected/OF_F1_corrected_tagman.dcm'
->>>>>>> 91861f7f
     
     # test dicom conformity
     ok_rp, mk = dcm.check_RP(rp)
@@ -32,7 +25,7 @@
     #exit()
     
     #mc_simulation = ideal_simulation('fava', rp, uncertainty = 7, n_cores = 24, condor_memory = 9000)
-    mc_simulation = ideal_simulation('fava', rp, n_particles=50000)#, phantom = 'semiflex_hbl_isd0')
+    mc_simulation = ideal_simulation('montecarlo', rp, n_particles=50000)#, phantom = 'semiflex_hbl_isd0')
     
     # plan specific queries
     roi_names = mc_simulation.get_plan_roi_names()
