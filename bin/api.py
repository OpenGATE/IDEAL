--- conflicted
+++ resolved
@@ -271,11 +271,9 @@
     #     db.session.add(myqaion)
     #     db.session.commit()
     
-<<<<<<< HEAD
+
     app.run(host="10.1.72.10")
-=======
-    app.run(host="10.2.72.75")
->>>>>>> 3ea5e9f9
+
     
 
     
