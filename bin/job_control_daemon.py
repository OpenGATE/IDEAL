--- conflicted
+++ resolved
@@ -99,13 +99,9 @@
     The dose collector adds up the dose from all subjobs and if necessary computes the statistical ("Type A") uncertainty.
     """
     def __init__(self,cfg):
-<<<<<<< HEAD
         self.out_dose_nxyz = cfg.out_dose_nxyz.astype(int) #np.int
         self.sim_dose_nxyz = cfg.sim_dose_nxyz.astype(int) #np.int
-=======
-        self.out_dose_nxyz = cfg.out_dose_nxyz.astype(int) # np.int
-        self.sim_dose_nxyz = cfg.sim_dose_nxyz.astype(int) # np.int
->>>>>>> 3ea5e9f9
+
         if bool(cfg.mask_mhd):
             self.mask = itk.imread(os.path.join(cfg.workdir,cfg.mask_mhd))
             self.amask = itk.array_view_from_image(self.mask)
