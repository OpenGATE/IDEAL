from apiflask import Schema, HTTPError
from marshmallow import validates_schema, ValidationError
from apiflask.validators import Range
from apiflask.fields import Float, Integer, String, File
from werkzeug.security import  generate_password_hash
from flask import jsonify

class SimulationRequest(Schema):
    dicomRtPlan = File(metatdata={'description': 'Zipped RT dicom plan'})
    dicomStructureSet = File(metatdata={'description': 'Zip file containing the Structure files'})
    dicomCTs = File(metatdata={'description': 'Zip file containing the CT files'})
    dicomRDose = File(metatdata={'description': 'Zip file containing the Dose files'})
    uncertainty = Float(load_default = 0, validate = Range(min=0,max=100,min_inclusive=False,max_inclusive=True))
    numberOfParticles = Integer(load_default = 0, validate = Range(min=0,min_inclusive=False))
    username = String()
    configChecksum = String()
    
    phantom = String()
    
    @validates_schema
    def validate_required_fields(self,data,**kwargs):
        schema_dict ={}
        fields = ['dicomRtPlan','dicomStructureSet','dicomCTs','dicomRDose','username','configChecksum']
        for field in fields:   
            if field not in data:
                schema_dict[field] = 'Missing data for required field'
        if schema_dict:
            raise HTTPError(400, 'Missing fields', extra_data=schema_dict)
            
            
    @validates_schema
    def validate_stopping_criteria(self,data,**kwargs):
        if data['uncertainty']==0  and data['numberOfParticles']==0:
<<<<<<< HEAD
            raise HTTPError(400,'provide at least one stopping criteria. Available are: uncertainty, numberOfParticles')
=======
            raise ValidationError('provide at least one stopping criteria. Available are: uncertainty, numberOfParticles')
>>>>>>> 9f49178d

class Authentication(Schema):
    account_login = String(required=True)
    account_pwd = String(required=True)
  
def define_user_model(db):
    class User(db.Model):
       uid = db.Column(db.Integer, primary_key = True)
       username = db.Column(db.String())
       password = db.Column(db.String())
       firstname = db.Column(db.String(50))
       lastname = db.Column(db.String(100))
       role = db.Column(db.String())
        
       def __init__(self, username, pwd, firstname, lastname, role):
           self.username = username
           self.password = generate_password_hash(pwd)
           self.role = role 
           self.firstname = firstname
           self.lastname = lastname 
           
    return User

# # initialize database
# with app.app_context():
#     db.create_all()
#     fava = User('fava','Password456','Martina','Favaretto','commissioning')
#     myqaion = User('myqaion','Password123','Myqa','Ion','clinical')
#     db.session.add(fava)
#     db.session.add(myqaion)
#     db.session.commit()<|MERGE_RESOLUTION|>--- conflicted
+++ resolved
@@ -31,11 +31,8 @@
     @validates_schema
     def validate_stopping_criteria(self,data,**kwargs):
         if data['uncertainty']==0  and data['numberOfParticles']==0:
-<<<<<<< HEAD
             raise HTTPError(400,'provide at least one stopping criteria. Available are: uncertainty, numberOfParticles')
-=======
-            raise ValidationError('provide at least one stopping criteria. Available are: uncertainty, numberOfParticles')
->>>>>>> 9f49178d
+
 
 class Authentication(Schema):
     account_login = String(required=True)
